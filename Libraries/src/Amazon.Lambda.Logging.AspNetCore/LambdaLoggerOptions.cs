--- conflicted
+++ resolved
@@ -1,277 +1,261 @@
-﻿using Microsoft.Extensions.Configuration;
-using System;
-using System.Collections.Generic;
-using System.Linq;
-
-namespace Microsoft.Extensions.Logging
-{
-    /// <summary>
-    /// Options that can be used to configure Lambda logging.
-    /// </summary>
-    public class LambdaLoggerOptions
-    {
-        // Default configuration section.
-        // Customer configuration will be fetched from this section, unless otherwise specified.
-        internal const string DEFAULT_SECTION_NAME = "Lambda.Logging";
-
-        private const string INCLUDE_LOG_LEVEL_KEY = "IncludeLogLevel";
-        private const string INCLUDE_CATEGORY_KEY = "IncludeCategory";
-        private const string INCLUDE_NEWLINE_KEY = "IncludeNewline";
-        private const string INCLUDE_EXCEPTION_KEY = "IncludeException";
-		private const string INCLUDE_EVENT_ID_KEY = "IncludeEventId";
-		private const string INCLUDE_SCOPES_KEY = "IncludeScopes";
-        private const string LOG_LEVEL_KEY = "LogLevel";
-        private const string DEFAULT_CATEGORY = "Default";
-
-        /// <summary>
-        /// Flag to indicate if LogLevel should be part of logged message.
-        /// Default is true.
-        /// </summary>
-        public bool IncludeLogLevel { get; set; }
-
-        /// <summary>
-        /// Flag to indicate if Category should be part of logged message.
-        /// Default is true.
-        /// </summary>
-        public bool IncludeCategory { get; set; }
-
-        /// <summary>
-        /// Flag to indicate if logged messages should have a newline appended
-        /// to them, if one isn't already there.
-        /// Default is true.
-        /// </summary>
-        public bool IncludeNewline { get; set; }
-
-        /// <summary>
-        /// Flag to indicate if Exception should be part of logged message.
-        /// Default is false.
-        /// </summary>
-        public bool IncludeException { get; set; }
-
-        /// <summary>
-        /// Flag to indicate if EventId should be part of logged message.
-        /// Default is false.
-        /// </summary>
-        public bool IncludeEventId { get; set; }
-
-        /// <summary>
-        /// Gets or sets a value indicating whether scopes should be included in the message.
-        /// Defaults to <c>false</c>.
-        /// </summary>
-        public bool IncludeScopes { get; set; }
-
-		/// <summary>
-        /// Function used to filter events based on the log level.
-        /// Default value is null and will instruct logger to log everything.
-        /// </summary>
-        [CLSCompliant(false)]  // https://github.com/aspnet/Logging/issues/500
-        public Func<string, LogLevel, bool> Filter { get; set; }
-
-        /// <summary>
-        /// Constructs instance of LambdaLoggerOptions with default values.
-        /// </summary>
-        public LambdaLoggerOptions()
-        {
-            IncludeCategory = true;
-            IncludeLogLevel = true;
-            IncludeNewline = true;
-            IncludeException = false;
-            IncludeEventId = false;
-            IncludeScopes = false;
-            Filter = null;
-        }
-
-        /// <summary>
-        /// Constructs instance of LambdaLoggerOptions with values from "Lambda.Logging"
-        /// subsection of the specified configuration.
-        /// The following configuration keys are supported:
-        ///  IncludeLogLevel - boolean flag indicates if LogLevel should be part of logged message.
-        ///  IncludeCategory - boolean flag indicates if Category should be part of logged message.
-        ///  LogLevels - category-to-LogLevel mapping which indicates minimum LogLevel for a category.
-        /// </summary>
-        /// <param name="configuration"></param>
-        [CLSCompliant(false)] // https://github.com/aspnet/Logging/issues/500
-        public LambdaLoggerOptions(IConfiguration configuration)
-            : this(configuration, DEFAULT_SECTION_NAME)
-        { }
-
-        /// <summary>
-        /// Constructs instance of LambdaLoggerOptions with values from specified
-        /// subsection of the configuration.
-        /// The following configuration keys are supported:
-        ///  IncludeLogLevel - boolean flag indicates if LogLevel should be part of logged message.
-        ///  IncludeCategory - boolean flag indicates if Category should be part of logged message.
-        ///  LogLevels - category-to-LogLevel mapping which indicates minimum LogLevel for a category.
-        /// </summary>
-        /// <param name="configuration"></param>
-        /// <param name="loggingSectionName"></param>
-        [CLSCompliant(false)] // https://github.com/aspnet/Logging/issues/500
-        public LambdaLoggerOptions(IConfiguration configuration, string loggingSectionName)
-            : this()
-        {
-            // Input validation
-            if (configuration == null)
-            {
-                throw new ArgumentNullException(nameof(configuration));
-            }
-            if (string.IsNullOrEmpty(loggingSectionName))
-            {
-                throw new ArgumentNullException(nameof(loggingSectionName));
-            }
-            var loggerConfiguration = configuration.GetSection(loggingSectionName);
-            if (loggerConfiguration == null)
-            {
-                throw new ArgumentOutOfRangeException(nameof(loggingSectionName), $"Unable to find section '{loggingSectionName}' in current configuration.");
-            }
-
-            // Parse settings
-
-            if (TryGetString(loggerConfiguration, INCLUDE_CATEGORY_KEY, out string includeCategoryString))
-            {
-                IncludeCategory = bool.Parse(includeCategoryString);
-            }
-
-            if (TryGetString(loggerConfiguration, INCLUDE_LOG_LEVEL_KEY, out string includeLogLevelString))
-            {
-                IncludeLogLevel = bool.Parse(includeLogLevelString);
-            }
-
-            if (TryGetString(loggerConfiguration, INCLUDE_EXCEPTION_KEY, out string includeExceptionString))
-            {
-                IncludeException = bool.Parse(includeExceptionString);
-            }
-
-            if (TryGetString(loggerConfiguration, INCLUDE_EVENT_ID_KEY, out string includeEventIdString))
-            {
-                IncludeEventId = bool.Parse(includeEventIdString);
-            }
-
-            if (TryGetString(loggerConfiguration, INCLUDE_NEWLINE_KEY, out string includeNewlineString))
-            {
-                IncludeNewline = bool.Parse(includeNewlineString);
-            }
-
-            if (TryGetSection(loggerConfiguration, LOG_LEVEL_KEY, out IConfiguration logLevelsSection))
-            {
-                Filter = CreateFilter(logLevelsSection);
-            }
-
-            if (TryGetString(loggerConfiguration, INCLUDE_SCOPES_KEY, out string includeScopesString))
-            {
-                IncludeScopes = bool.Parse(includeScopesString);
-            }
-        }
-
-        // Retrieves configuration value for key, if one exists
-        private static bool TryGetString(IConfiguration configuration, string key, out string value)
-        {
-            value = configuration[key];
-            return (value != null);
-        }
-        // Retrieves configuration section for key, if one exists
-        private static bool TryGetSection(IConfiguration configuration, string key, out IConfiguration value)
-        {
-            value = configuration.GetSection(key);
-            return (value != null);
-        }
-        // Creates filter for log levels section
-        private static Func<string, LogLevel, bool> CreateFilter(IConfiguration logLevelsSection)
-        {
-            // Empty section means log everything
-            var logLevels = logLevelsSection.GetChildren().ToList();
-            if (logLevels.Count == 0)
-            {
-                return null;
-            }
-
-            // Populate mapping of category to LogLevel
-            var logLevelsMapping = new Dictionary<string, LogLevel>(StringComparer.Ordinal);
-<<<<<<< HEAD
-=======
-            var wildcardLogLevelsMapping = new Dictionary<string, LogLevel>(StringComparer.Ordinal);
-            var defaultLogLevel = LogLevel.Information;
->>>>>>> 55e2d8b5
-            foreach (var logLevel in logLevels)
-            {
-                var category = logLevel.Key;
-                var minLevelValue = logLevel.Value;
-                LogLevel minLevel;
-                if (!Enum.TryParse(minLevelValue, out minLevel))
-                {
-                    throw new InvalidCastException($"Unable to convert level '{minLevelValue}' for category '{category}' to LogLevel.");
-                }
-
-                if (category.Contains("*"))
-                {
-                    // Only 1 wildcard is supported
-                    var wildcardCount = category.Count(x => x == '*');
-                    if (wildcardCount > 1)
-                    {
-                        throw new ArgumentOutOfRangeException($"Category '{category}' is invalid - only 1 wildcard is supported in a category.");
-                    }
-
-                    // Wildcards are only supported at the end of a Category name!
-                    var wildcardLocation = category.IndexOf('*');
-                    if (wildcardLocation != category.Length - 1)
-                    {
-                        throw new ArgumentException($"Category '{category}' is invalid - wilcards are only supported at the end of a category.");
-                    }
-
-                    var trimmedCategory = category.TrimEnd('*');
-                    logLevelsMapping[trimmedCategory] = minLevel;
-                }
-                else if (category.Equals(DEFAULT_CATEGORY, StringComparison.OrdinalIgnoreCase))
-                {
-                    defaultLogLevel = minLevel;
-                }
-                else
-                {
-                    logLevelsMapping[category] = minLevel;
-                }
-            }
-
-            // Extract a reverse sorted list of categories. This allows us to quickly search for most specific match to least specific.
-            var orderedCategories = logLevelsMapping.Keys
-                .OrderByDescending(categoryKey => categoryKey)
-                .ToList();
-
-            // Filter lambda that examines mapping
-            return (string category, LogLevel logLevel) =>
-            {
-                LogLevel minLevel;
-
-                // Exact match takes priority
-                if (logLevelsMapping.TryGetValue(category, out minLevel))
-                {
-                    return logLevel >= minLevel;
-                }
-
-                // Find the most specific wildcard or namespace prefix category that matches the logger category
-                var matchedCategory = orderedCategories.FirstOrDefault(category.StartsWith);
-                if (matchedCategory != null)
-                {
-<<<<<<< HEAD
-                    minLevel = logLevelsMapping[matchedCategory];
-                    return logLevel >= minLevel;
-=======
-                    // Find the most specific wildcard category that matches the logger category
-                    var matchedCategory = wildcardCategories.FirstOrDefault(filterCategory => category.StartsWith(filterCategory));
-                    if (matchedCategory != null)
-                    {
-                        minLevel = wildcardLogLevelsMapping[matchedCategory];
-                        return (logLevel >= minLevel);
-                    }
-                    else
-                    {
-                        // If no log filters then default to logging the log message.
-                        return (logLevel >= defaultLogLevel);
-                    }
->>>>>>> 55e2d8b5
-                }
-
-                // If no log filters then default to logging the log message.
-                return true;
-            };
-        }
-    }
-}
+﻿using Microsoft.Extensions.Configuration;
+using System;
+using System.Collections.Generic;
+using System.Linq;
+
+namespace Microsoft.Extensions.Logging
+{
+    /// <summary>
+    /// Options that can be used to configure Lambda logging.
+    /// </summary>
+    public class LambdaLoggerOptions
+    {
+        // Default configuration section.
+        // Customer configuration will be fetched from this section, unless otherwise specified.
+        internal const string DEFAULT_SECTION_NAME = "Lambda.Logging";
+
+        private const string INCLUDE_LOG_LEVEL_KEY = "IncludeLogLevel";
+        private const string INCLUDE_CATEGORY_KEY = "IncludeCategory";
+        private const string INCLUDE_NEWLINE_KEY = "IncludeNewline";
+        private const string INCLUDE_EXCEPTION_KEY = "IncludeException";
+		private const string INCLUDE_EVENT_ID_KEY = "IncludeEventId";
+		private const string INCLUDE_SCOPES_KEY = "IncludeScopes";
+        private const string LOG_LEVEL_KEY = "LogLevel";
+        private const string DEFAULT_CATEGORY = "Default";
+
+        /// <summary>
+        /// Flag to indicate if LogLevel should be part of logged message.
+        /// Default is true.
+        /// </summary>
+        public bool IncludeLogLevel { get; set; }
+
+        /// <summary>
+        /// Flag to indicate if Category should be part of logged message.
+        /// Default is true.
+        /// </summary>
+        public bool IncludeCategory { get; set; }
+
+        /// <summary>
+        /// Flag to indicate if logged messages should have a newline appended
+        /// to them, if one isn't already there.
+        /// Default is true.
+        /// </summary>
+        public bool IncludeNewline { get; set; }
+
+        /// <summary>
+        /// Flag to indicate if Exception should be part of logged message.
+        /// Default is false.
+        /// </summary>
+        public bool IncludeException { get; set; }
+
+        /// <summary>
+        /// Flag to indicate if EventId should be part of logged message.
+        /// Default is false.
+        /// </summary>
+        public bool IncludeEventId { get; set; }
+
+        /// <summary>
+        /// Gets or sets a value indicating whether scopes should be included in the message.
+        /// Defaults to <c>false</c>.
+        /// </summary>
+        public bool IncludeScopes { get; set; }
+
+		/// <summary>
+        /// Function used to filter events based on the log level.
+        /// Default value is null and will instruct logger to log everything.
+        /// </summary>
+        [CLSCompliant(false)]  // https://github.com/aspnet/Logging/issues/500
+        public Func<string, LogLevel, bool> Filter { get; set; }
+
+        /// <summary>
+        /// Constructs instance of LambdaLoggerOptions with default values.
+        /// </summary>
+        public LambdaLoggerOptions()
+        {
+            IncludeCategory = true;
+            IncludeLogLevel = true;
+            IncludeNewline = true;
+            IncludeException = false;
+            IncludeEventId = false;
+            IncludeScopes = false;
+            Filter = null;
+        }
+
+        /// <summary>
+        /// Constructs instance of LambdaLoggerOptions with values from "Lambda.Logging"
+        /// subsection of the specified configuration.
+        /// The following configuration keys are supported:
+        ///  IncludeLogLevel - boolean flag indicates if LogLevel should be part of logged message.
+        ///  IncludeCategory - boolean flag indicates if Category should be part of logged message.
+        ///  LogLevels - category-to-LogLevel mapping which indicates minimum LogLevel for a category.
+        /// </summary>
+        /// <param name="configuration"></param>
+        [CLSCompliant(false)] // https://github.com/aspnet/Logging/issues/500
+        public LambdaLoggerOptions(IConfiguration configuration)
+            : this(configuration, DEFAULT_SECTION_NAME)
+        { }
+
+        /// <summary>
+        /// Constructs instance of LambdaLoggerOptions with values from specified
+        /// subsection of the configuration.
+        /// The following configuration keys are supported:
+        ///  IncludeLogLevel - boolean flag indicates if LogLevel should be part of logged message.
+        ///  IncludeCategory - boolean flag indicates if Category should be part of logged message.
+        ///  LogLevels - category-to-LogLevel mapping which indicates minimum LogLevel for a category.
+        /// </summary>
+        /// <param name="configuration"></param>
+        /// <param name="loggingSectionName"></param>
+        [CLSCompliant(false)] // https://github.com/aspnet/Logging/issues/500
+        public LambdaLoggerOptions(IConfiguration configuration, string loggingSectionName)
+            : this()
+        {
+            // Input validation
+            if (configuration == null)
+            {
+                throw new ArgumentNullException(nameof(configuration));
+            }
+            if (string.IsNullOrEmpty(loggingSectionName))
+            {
+                throw new ArgumentNullException(nameof(loggingSectionName));
+            }
+            var loggerConfiguration = configuration.GetSection(loggingSectionName);
+            if (loggerConfiguration == null)
+            {
+                throw new ArgumentOutOfRangeException(nameof(loggingSectionName), $"Unable to find section '{loggingSectionName}' in current configuration.");
+            }
+
+            // Parse settings
+
+            if (TryGetString(loggerConfiguration, INCLUDE_CATEGORY_KEY, out string includeCategoryString))
+            {
+                IncludeCategory = bool.Parse(includeCategoryString);
+            }
+
+            if (TryGetString(loggerConfiguration, INCLUDE_LOG_LEVEL_KEY, out string includeLogLevelString))
+            {
+                IncludeLogLevel = bool.Parse(includeLogLevelString);
+            }
+
+            if (TryGetString(loggerConfiguration, INCLUDE_EXCEPTION_KEY, out string includeExceptionString))
+            {
+                IncludeException = bool.Parse(includeExceptionString);
+            }
+
+            if (TryGetString(loggerConfiguration, INCLUDE_EVENT_ID_KEY, out string includeEventIdString))
+            {
+                IncludeEventId = bool.Parse(includeEventIdString);
+            }
+
+            if (TryGetString(loggerConfiguration, INCLUDE_NEWLINE_KEY, out string includeNewlineString))
+            {
+                IncludeNewline = bool.Parse(includeNewlineString);
+            }
+
+            if (TryGetSection(loggerConfiguration, LOG_LEVEL_KEY, out IConfiguration logLevelsSection))
+            {
+                Filter = CreateFilter(logLevelsSection);
+            }
+
+            if (TryGetString(loggerConfiguration, INCLUDE_SCOPES_KEY, out string includeScopesString))
+            {
+                IncludeScopes = bool.Parse(includeScopesString);
+            }
+        }
+
+        // Retrieves configuration value for key, if one exists
+        private static bool TryGetString(IConfiguration configuration, string key, out string value)
+        {
+            value = configuration[key];
+            return (value != null);
+        }
+        // Retrieves configuration section for key, if one exists
+        private static bool TryGetSection(IConfiguration configuration, string key, out IConfiguration value)
+        {
+            value = configuration.GetSection(key);
+            return (value != null);
+        }
+        // Creates filter for log levels section
+        private static Func<string, LogLevel, bool> CreateFilter(IConfiguration logLevelsSection)
+        {
+            // Empty section means log everything
+            var logLevels = logLevelsSection.GetChildren().ToList();
+            if (logLevels.Count == 0)
+            {
+                return null;
+            }
+
+            // Populate mapping of category to LogLevel
+            var logLevelsMapping = new Dictionary<string, LogLevel>(StringComparer.Ordinal);
+            var defaultLogLevel = LogLevel.Information;
+            foreach (var logLevel in logLevels)
+            {
+                var category = logLevel.Key;
+                var minLevelValue = logLevel.Value;
+                LogLevel minLevel;
+                if (!Enum.TryParse(minLevelValue, out minLevel))
+                {
+                    throw new InvalidCastException($"Unable to convert level '{minLevelValue}' for category '{category}' to LogLevel.");
+                }
+
+                if (category.Contains("*"))
+                {
+                    // Only 1 wildcard is supported
+                    var wildcardCount = category.Count(x => x == '*');
+                    if (wildcardCount > 1)
+                    {
+                        throw new ArgumentOutOfRangeException($"Category '{category}' is invalid - only 1 wildcard is supported in a category.");
+                    }
+
+                    // Wildcards are only supported at the end of a Category name!
+                    var wildcardLocation = category.IndexOf('*');
+                    if (wildcardLocation != category.Length - 1)
+                    {
+                        throw new ArgumentException($"Category '{category}' is invalid - wilcards are only supported at the end of a category.");
+                    }
+
+                    var trimmedCategory = category.TrimEnd('*');
+                    logLevelsMapping[trimmedCategory] = minLevel;
+                }
+                else if (category.Equals(DEFAULT_CATEGORY, StringComparison.OrdinalIgnoreCase))
+                {
+                    defaultLogLevel = minLevel;
+                }
+                else
+                {
+                    logLevelsMapping[category] = minLevel;
+                }
+            }
+
+            // Extract a reverse sorted list of categories. This allows us to quickly search for most specific match to least specific.
+            var orderedCategories = logLevelsMapping.Keys
+                .OrderByDescending(categoryKey => categoryKey)
+                .ToList();
+
+            // Filter lambda that examines mapping
+            return (string category, LogLevel logLevel) =>
+            {
+                LogLevel minLevel;
+
+                // Exact match takes priority
+                if (logLevelsMapping.TryGetValue(category, out minLevel))
+                {
+                    return logLevel >= minLevel;
+                }
+
+                // Find the most specific wildcard or namespace prefix category that matches the logger category
+                var matchedCategory = orderedCategories.FirstOrDefault(category.StartsWith);
+                if (matchedCategory != null)
+                {
+                    // If no log filters then default to logging the log message.
+                    minLevel = logLevelsMapping[matchedCategory];
+                    return logLevel >= minLevel;
+                }
+                else
+                {
+                    // If no log filters then default to logging the log message.
+                    return (logLevel >= defaultLogLevel);
+                }
+            };
+        }
+    }
+}
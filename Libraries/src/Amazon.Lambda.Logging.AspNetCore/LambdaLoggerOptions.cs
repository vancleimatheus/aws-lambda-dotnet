﻿using Microsoft.Extensions.Configuration;
using System;
using System.Collections.Generic;
using System.Linq;

namespace Microsoft.Extensions.Logging
{
    /// <summary>
    /// Options that can be used to configure Lambda logging.
    /// </summary>
    public class LambdaLoggerOptions
    {
        // Default configuration section.
        // Customer configuration will be fetched from this section, unless otherwise specified.
        internal const string DEFAULT_SECTION_NAME = "Lambda.Logging";

        private const string INCLUDE_LOG_LEVEL_KEY = "IncludeLogLevel";
        private const string INCLUDE_CATEGORY_KEY = "IncludeCategory";
        private const string INCLUDE_NEWLINE_KEY = "IncludeNewline";
        private const string INCLUDE_EXCEPTION_KEY = "IncludeException";
		private const string INCLUDE_EVENT_ID_KEY = "IncludeEventId";
		private const string INCLUDE_SCOPES_KEY = "IncludeScopes";
        private const string LOG_LEVEL_KEY = "LogLevel";

        /// <summary>
        /// Flag to indicate if LogLevel should be part of logged message.
        /// Default is true.
        /// </summary>
        public bool IncludeLogLevel { get; set; }

        /// <summary>
        /// Flag to indicate if Category should be part of logged message.
        /// Default is true.
        /// </summary>
        public bool IncludeCategory { get; set; }

        /// <summary>
        /// Flag to indicate if logged messages should have a newline appended
        /// to them, if one isn't already there.
        /// Default is true.
        /// </summary>
        public bool IncludeNewline { get; set; }
        
        /// <summary>
        /// Flag to indicate if Exception should be part of logged message.
        /// Default is false.
        /// </summary>
        public bool IncludeException { get; set; }
        
        /// <summary>
        /// Flag to indicate if EventId should be part of logged message.
        /// Default is false.
        /// </summary>
        public bool IncludeEventId { get; set; }

        /// <summary>
        /// Gets or sets a value indicating whether scopes should be included in the message.
        /// Defaults to <c>false</c>.
        /// </summary>
        public bool IncludeScopes { get; set; }
<<<<<<< HEAD
        /// <summary>
=======

		/// <summary>
>>>>>>> 56f0cf97
        /// Function used to filter events based on the log level.
        /// Default value is null and will instruct logger to log everything.
        /// </summary>
        [CLSCompliant(false)]  // https://github.com/aspnet/Logging/issues/500
        public Func<string, LogLevel, bool> Filter { get; set; }

        /// <summary>
        /// Constructs instance of LambdaLoggerOptions with default values.
        /// </summary>
        public LambdaLoggerOptions()
        {
            IncludeCategory = true;
            IncludeLogLevel = true;
            IncludeNewline = true;
            IncludeException = false;
            IncludeEventId = false;
            IncludeScopes = false;
            Filter = null;
        }

        /// <summary>
        /// Constructs instance of LambdaLoggerOptions with values from "Lambda.Logging"
        /// subsection of the specified configuration.
        /// The following configuration keys are supported:
        ///  IncludeLogLevel - boolean flag indicates if LogLevel should be part of logged message.
        ///  IncludeCategory - boolean flag indicates if Category should be part of logged message.
        ///  LogLevels - category-to-LogLevel mapping which indicates minimum LogLevel for a category.
        /// </summary>
        /// <param name="configuration"></param>
        [CLSCompliant(false)] // https://github.com/aspnet/Logging/issues/500
        public LambdaLoggerOptions(IConfiguration configuration)
            : this(configuration, DEFAULT_SECTION_NAME)
        { }

        /// <summary>
        /// Constructs instance of LambdaLoggerOptions with values from specified
        /// subsection of the configuration.
        /// The following configuration keys are supported:
        ///  IncludeLogLevel - boolean flag indicates if LogLevel should be part of logged message.
        ///  IncludeCategory - boolean flag indicates if Category should be part of logged message.
        ///  LogLevels - category-to-LogLevel mapping which indicates minimum LogLevel for a category.
        /// </summary>
        /// <param name="configuration"></param>
        /// <param name="loggingSectionName"></param>
        [CLSCompliant(false)] // https://github.com/aspnet/Logging/issues/500
        public LambdaLoggerOptions(IConfiguration configuration, string loggingSectionName)
            : this()
        {
            // Input validation
            if (configuration == null)
            {
                throw new ArgumentNullException(nameof(configuration));
            }
            if (string.IsNullOrEmpty(loggingSectionName))
            {
                throw new ArgumentNullException(nameof(loggingSectionName));
            }
            var loggerConfiguration = configuration.GetSection(loggingSectionName);
            if (loggerConfiguration == null)
            {
                throw new ArgumentOutOfRangeException(nameof(loggingSectionName), $"Unable to find section '{loggingSectionName}' in current configuration.");
            }

            // Parse settings

            if (TryGetString(loggerConfiguration, INCLUDE_CATEGORY_KEY, out string includeCategoryString))
            {
                IncludeCategory = bool.Parse(includeCategoryString);
            }

            if (TryGetString(loggerConfiguration, INCLUDE_LOG_LEVEL_KEY, out string includeLogLevelString))
            {
                IncludeLogLevel = bool.Parse(includeLogLevelString);
            }
                
            if (TryGetString(loggerConfiguration, INCLUDE_EXCEPTION_KEY, out string includeExceptionString))
            {
                IncludeException = bool.Parse(includeExceptionString);
            }
                
            if (TryGetString(loggerConfiguration, INCLUDE_EVENT_ID_KEY, out string includeEventIdString))
            {
                IncludeEventId = bool.Parse(includeEventIdString);
            }

            if (TryGetString(loggerConfiguration, INCLUDE_NEWLINE_KEY, out string includeNewlineString))
            {
                IncludeNewline = bool.Parse(includeNewlineString);
            }

            if (TryGetSection(loggerConfiguration, LOG_LEVEL_KEY, out IConfiguration logLevelsSection))
            {
                Filter = CreateFilter(logLevelsSection);
            }

            if (TryGetString(loggerConfiguration, INCLUDE_SCOPES_KEY, out string includeScopesString))
            {
                IncludeScopes = bool.Parse(includeScopesString);
            }
        }

        // Retrieves configuration value for key, if one exists
        private static bool TryGetString(IConfiguration configuration, string key, out string value)
        {
            value = configuration[key];
            return (value != null);
        }
        // Retrieves configuration section for key, if one exists
        private static bool TryGetSection(IConfiguration configuration, string key, out IConfiguration value)
        {
            value = configuration.GetSection(key);
            return (value != null);
        }
        // Creates filter for log levels section
        private static Func<string, LogLevel, bool> CreateFilter(IConfiguration logLevelsSection)
        {
            // Empty section means log everything
            var logLevels = logLevelsSection.GetChildren().ToList();
            if (logLevels.Count == 0)
            {
                return null;
            }

            // Populate mapping of category to LogLevel
            var logLevelsMapping = new Dictionary<string, LogLevel>(StringComparer.Ordinal);
            var wildcardLogLevelsMapping = new Dictionary<string, LogLevel>(StringComparer.Ordinal);
            foreach (var logLevel in logLevels)
            {
                var category = logLevel.Key;
                var minLevelValue = logLevel.Value;
                LogLevel minLevel;
                if (!Enum.TryParse(minLevelValue, out minLevel))
                {
                    throw new InvalidCastException($"Unable to convert level '{minLevelValue}' for category '{category}' to LogLevel.");
                }

                if (category.Contains("*"))
                {
                    var wildcardCount = category.Count(x => x == '*');
                    // Only 1 wildcard is supported
                    if (wildcardCount > 1)
                    {
                        throw new ArgumentOutOfRangeException($"Category '{category}' is invalid - only 1 wildcard is supported in a category.");
                    }

                    var wildcardLocation = category.IndexOf('*');
                    // Wildcards are only supported at the end of a Category name!
                    if (wildcardLocation != category.Length - 1)
                    {
                        throw new ArgumentException($"Category '{category}' is invalid - wilcards are only supported at the end of a category.");
                    }

                    var trimmedCategory = category.TrimEnd('*');
                    wildcardLogLevelsMapping[trimmedCategory] = minLevel;
                }
                else
                {
                    logLevelsMapping[category] = minLevel;
                }
            }

            // Extract a reverse sorted list of wildcard categories.  This allows us to quickly search for most specific match
            // to least specific.
            var wildcardCategories = wildcardLogLevelsMapping.Keys.OrderByDescending(x => x).ToList();

            // Filter lambda that examines mapping
            return (string category, LogLevel logLevel) =>
            {
                LogLevel minLevel;

                // Exact match takes priority
                if (logLevelsMapping.TryGetValue(category, out minLevel))
                {
                    return (logLevel >= minLevel);
                }
                else
                {
                    // Find the most specific wildcard category that matches the logger category
                    var matchedCategory = wildcardCategories.FirstOrDefault(filterCategory => category.StartsWith(filterCategory));
                    if (matchedCategory != null)
                    {
                        minLevel = wildcardLogLevelsMapping[matchedCategory];
                        return (logLevel >= minLevel);
                    }
                    else
                    {
                        // If no log filters then default to logging the log message.
                        return true;
                    }
                }
            };
        }
    }
}
<|MERGE_RESOLUTION|>--- conflicted
+++ resolved
@@ -1,260 +1,256 @@
-﻿using Microsoft.Extensions.Configuration;
-using System;
-using System.Collections.Generic;
-using System.Linq;
-
-namespace Microsoft.Extensions.Logging
-{
-    /// <summary>
-    /// Options that can be used to configure Lambda logging.
-    /// </summary>
-    public class LambdaLoggerOptions
-    {
-        // Default configuration section.
-        // Customer configuration will be fetched from this section, unless otherwise specified.
-        internal const string DEFAULT_SECTION_NAME = "Lambda.Logging";
-
-        private const string INCLUDE_LOG_LEVEL_KEY = "IncludeLogLevel";
-        private const string INCLUDE_CATEGORY_KEY = "IncludeCategory";
-        private const string INCLUDE_NEWLINE_KEY = "IncludeNewline";
-        private const string INCLUDE_EXCEPTION_KEY = "IncludeException";
-		private const string INCLUDE_EVENT_ID_KEY = "IncludeEventId";
-		private const string INCLUDE_SCOPES_KEY = "IncludeScopes";
-        private const string LOG_LEVEL_KEY = "LogLevel";
-
-        /// <summary>
-        /// Flag to indicate if LogLevel should be part of logged message.
-        /// Default is true.
-        /// </summary>
-        public bool IncludeLogLevel { get; set; }
-
-        /// <summary>
-        /// Flag to indicate if Category should be part of logged message.
-        /// Default is true.
-        /// </summary>
-        public bool IncludeCategory { get; set; }
-
-        /// <summary>
-        /// Flag to indicate if logged messages should have a newline appended
-        /// to them, if one isn't already there.
-        /// Default is true.
-        /// </summary>
-        public bool IncludeNewline { get; set; }
-        
-        /// <summary>
-        /// Flag to indicate if Exception should be part of logged message.
-        /// Default is false.
-        /// </summary>
-        public bool IncludeException { get; set; }
-        
-        /// <summary>
-        /// Flag to indicate if EventId should be part of logged message.
-        /// Default is false.
-        /// </summary>
-        public bool IncludeEventId { get; set; }
-
-        /// <summary>
-        /// Gets or sets a value indicating whether scopes should be included in the message.
-        /// Defaults to <c>false</c>.
-        /// </summary>
-        public bool IncludeScopes { get; set; }
-<<<<<<< HEAD
-        /// <summary>
-=======
-
-		/// <summary>
->>>>>>> 56f0cf97
-        /// Function used to filter events based on the log level.
-        /// Default value is null and will instruct logger to log everything.
-        /// </summary>
-        [CLSCompliant(false)]  // https://github.com/aspnet/Logging/issues/500
-        public Func<string, LogLevel, bool> Filter { get; set; }
-
-        /// <summary>
-        /// Constructs instance of LambdaLoggerOptions with default values.
-        /// </summary>
-        public LambdaLoggerOptions()
-        {
-            IncludeCategory = true;
-            IncludeLogLevel = true;
-            IncludeNewline = true;
-            IncludeException = false;
-            IncludeEventId = false;
-            IncludeScopes = false;
-            Filter = null;
-        }
-
-        /// <summary>
-        /// Constructs instance of LambdaLoggerOptions with values from "Lambda.Logging"
-        /// subsection of the specified configuration.
-        /// The following configuration keys are supported:
-        ///  IncludeLogLevel - boolean flag indicates if LogLevel should be part of logged message.
-        ///  IncludeCategory - boolean flag indicates if Category should be part of logged message.
-        ///  LogLevels - category-to-LogLevel mapping which indicates minimum LogLevel for a category.
-        /// </summary>
-        /// <param name="configuration"></param>
-        [CLSCompliant(false)] // https://github.com/aspnet/Logging/issues/500
-        public LambdaLoggerOptions(IConfiguration configuration)
-            : this(configuration, DEFAULT_SECTION_NAME)
-        { }
-
-        /// <summary>
-        /// Constructs instance of LambdaLoggerOptions with values from specified
-        /// subsection of the configuration.
-        /// The following configuration keys are supported:
-        ///  IncludeLogLevel - boolean flag indicates if LogLevel should be part of logged message.
-        ///  IncludeCategory - boolean flag indicates if Category should be part of logged message.
-        ///  LogLevels - category-to-LogLevel mapping which indicates minimum LogLevel for a category.
-        /// </summary>
-        /// <param name="configuration"></param>
-        /// <param name="loggingSectionName"></param>
-        [CLSCompliant(false)] // https://github.com/aspnet/Logging/issues/500
-        public LambdaLoggerOptions(IConfiguration configuration, string loggingSectionName)
-            : this()
-        {
-            // Input validation
-            if (configuration == null)
-            {
-                throw new ArgumentNullException(nameof(configuration));
-            }
-            if (string.IsNullOrEmpty(loggingSectionName))
-            {
-                throw new ArgumentNullException(nameof(loggingSectionName));
-            }
-            var loggerConfiguration = configuration.GetSection(loggingSectionName);
-            if (loggerConfiguration == null)
-            {
-                throw new ArgumentOutOfRangeException(nameof(loggingSectionName), $"Unable to find section '{loggingSectionName}' in current configuration.");
-            }
-
-            // Parse settings
-
-            if (TryGetString(loggerConfiguration, INCLUDE_CATEGORY_KEY, out string includeCategoryString))
-            {
-                IncludeCategory = bool.Parse(includeCategoryString);
-            }
-
-            if (TryGetString(loggerConfiguration, INCLUDE_LOG_LEVEL_KEY, out string includeLogLevelString))
-            {
-                IncludeLogLevel = bool.Parse(includeLogLevelString);
-            }
-                
-            if (TryGetString(loggerConfiguration, INCLUDE_EXCEPTION_KEY, out string includeExceptionString))
-            {
-                IncludeException = bool.Parse(includeExceptionString);
-            }
-                
-            if (TryGetString(loggerConfiguration, INCLUDE_EVENT_ID_KEY, out string includeEventIdString))
-            {
-                IncludeEventId = bool.Parse(includeEventIdString);
-            }
-
-            if (TryGetString(loggerConfiguration, INCLUDE_NEWLINE_KEY, out string includeNewlineString))
-            {
-                IncludeNewline = bool.Parse(includeNewlineString);
-            }
-
-            if (TryGetSection(loggerConfiguration, LOG_LEVEL_KEY, out IConfiguration logLevelsSection))
-            {
-                Filter = CreateFilter(logLevelsSection);
-            }
-
-            if (TryGetString(loggerConfiguration, INCLUDE_SCOPES_KEY, out string includeScopesString))
-            {
-                IncludeScopes = bool.Parse(includeScopesString);
-            }
-        }
-
-        // Retrieves configuration value for key, if one exists
-        private static bool TryGetString(IConfiguration configuration, string key, out string value)
-        {
-            value = configuration[key];
-            return (value != null);
-        }
-        // Retrieves configuration section for key, if one exists
-        private static bool TryGetSection(IConfiguration configuration, string key, out IConfiguration value)
-        {
-            value = configuration.GetSection(key);
-            return (value != null);
-        }
-        // Creates filter for log levels section
-        private static Func<string, LogLevel, bool> CreateFilter(IConfiguration logLevelsSection)
-        {
-            // Empty section means log everything
-            var logLevels = logLevelsSection.GetChildren().ToList();
-            if (logLevels.Count == 0)
-            {
-                return null;
-            }
-
-            // Populate mapping of category to LogLevel
-            var logLevelsMapping = new Dictionary<string, LogLevel>(StringComparer.Ordinal);
-            var wildcardLogLevelsMapping = new Dictionary<string, LogLevel>(StringComparer.Ordinal);
-            foreach (var logLevel in logLevels)
-            {
-                var category = logLevel.Key;
-                var minLevelValue = logLevel.Value;
-                LogLevel minLevel;
-                if (!Enum.TryParse(minLevelValue, out minLevel))
-                {
-                    throw new InvalidCastException($"Unable to convert level '{minLevelValue}' for category '{category}' to LogLevel.");
-                }
-
-                if (category.Contains("*"))
-                {
-                    var wildcardCount = category.Count(x => x == '*');
-                    // Only 1 wildcard is supported
-                    if (wildcardCount > 1)
-                    {
-                        throw new ArgumentOutOfRangeException($"Category '{category}' is invalid - only 1 wildcard is supported in a category.");
-                    }
-
-                    var wildcardLocation = category.IndexOf('*');
-                    // Wildcards are only supported at the end of a Category name!
-                    if (wildcardLocation != category.Length - 1)
-                    {
-                        throw new ArgumentException($"Category '{category}' is invalid - wilcards are only supported at the end of a category.");
-                    }
-
-                    var trimmedCategory = category.TrimEnd('*');
-                    wildcardLogLevelsMapping[trimmedCategory] = minLevel;
-                }
-                else
-                {
-                    logLevelsMapping[category] = minLevel;
-                }
-            }
-
-            // Extract a reverse sorted list of wildcard categories.  This allows us to quickly search for most specific match
-            // to least specific.
-            var wildcardCategories = wildcardLogLevelsMapping.Keys.OrderByDescending(x => x).ToList();
-
-            // Filter lambda that examines mapping
-            return (string category, LogLevel logLevel) =>
-            {
-                LogLevel minLevel;
-
-                // Exact match takes priority
-                if (logLevelsMapping.TryGetValue(category, out minLevel))
-                {
-                    return (logLevel >= minLevel);
-                }
-                else
-                {
-                    // Find the most specific wildcard category that matches the logger category
-                    var matchedCategory = wildcardCategories.FirstOrDefault(filterCategory => category.StartsWith(filterCategory));
-                    if (matchedCategory != null)
-                    {
-                        minLevel = wildcardLogLevelsMapping[matchedCategory];
-                        return (logLevel >= minLevel);
-                    }
-                    else
-                    {
-                        // If no log filters then default to logging the log message.
-                        return true;
-                    }
-                }
-            };
-        }
-    }
-}
+﻿using Microsoft.Extensions.Configuration;
+using System;
+using System.Collections.Generic;
+using System.Linq;
+
+namespace Microsoft.Extensions.Logging
+{
+    /// <summary>
+    /// Options that can be used to configure Lambda logging.
+    /// </summary>
+    public class LambdaLoggerOptions
+    {
+        // Default configuration section.
+        // Customer configuration will be fetched from this section, unless otherwise specified.
+        internal const string DEFAULT_SECTION_NAME = "Lambda.Logging";
+
+        private const string INCLUDE_LOG_LEVEL_KEY = "IncludeLogLevel";
+        private const string INCLUDE_CATEGORY_KEY = "IncludeCategory";
+        private const string INCLUDE_NEWLINE_KEY = "IncludeNewline";
+        private const string INCLUDE_EXCEPTION_KEY = "IncludeException";
+		private const string INCLUDE_EVENT_ID_KEY = "IncludeEventId";
+		private const string INCLUDE_SCOPES_KEY = "IncludeScopes";
+        private const string LOG_LEVEL_KEY = "LogLevel";
+
+        /// <summary>
+        /// Flag to indicate if LogLevel should be part of logged message.
+        /// Default is true.
+        /// </summary>
+        public bool IncludeLogLevel { get; set; }
+
+        /// <summary>
+        /// Flag to indicate if Category should be part of logged message.
+        /// Default is true.
+        /// </summary>
+        public bool IncludeCategory { get; set; }
+
+        /// <summary>
+        /// Flag to indicate if logged messages should have a newline appended
+        /// to them, if one isn't already there.
+        /// Default is true.
+        /// </summary>
+        public bool IncludeNewline { get; set; }
+        
+        /// <summary>
+        /// Flag to indicate if Exception should be part of logged message.
+        /// Default is false.
+        /// </summary>
+        public bool IncludeException { get; set; }
+        
+        /// <summary>
+        /// Flag to indicate if EventId should be part of logged message.
+        /// Default is false.
+        /// </summary>
+        public bool IncludeEventId { get; set; }
+
+        /// <summary>
+        /// Gets or sets a value indicating whether scopes should be included in the message.
+        /// Defaults to <c>false</c>.
+        /// </summary>
+        public bool IncludeScopes { get; set; }
+
+		/// <summary>
+        /// Function used to filter events based on the log level.
+        /// Default value is null and will instruct logger to log everything.
+        /// </summary>
+        [CLSCompliant(false)]  // https://github.com/aspnet/Logging/issues/500
+        public Func<string, LogLevel, bool> Filter { get; set; }
+
+        /// <summary>
+        /// Constructs instance of LambdaLoggerOptions with default values.
+        /// </summary>
+        public LambdaLoggerOptions()
+        {
+            IncludeCategory = true;
+            IncludeLogLevel = true;
+            IncludeNewline = true;
+            IncludeException = false;
+            IncludeEventId = false;
+            IncludeScopes = false;
+            Filter = null;
+        }
+
+        /// <summary>
+        /// Constructs instance of LambdaLoggerOptions with values from "Lambda.Logging"
+        /// subsection of the specified configuration.
+        /// The following configuration keys are supported:
+        ///  IncludeLogLevel - boolean flag indicates if LogLevel should be part of logged message.
+        ///  IncludeCategory - boolean flag indicates if Category should be part of logged message.
+        ///  LogLevels - category-to-LogLevel mapping which indicates minimum LogLevel for a category.
+        /// </summary>
+        /// <param name="configuration"></param>
+        [CLSCompliant(false)] // https://github.com/aspnet/Logging/issues/500
+        public LambdaLoggerOptions(IConfiguration configuration)
+            : this(configuration, DEFAULT_SECTION_NAME)
+        { }
+
+        /// <summary>
+        /// Constructs instance of LambdaLoggerOptions with values from specified
+        /// subsection of the configuration.
+        /// The following configuration keys are supported:
+        ///  IncludeLogLevel - boolean flag indicates if LogLevel should be part of logged message.
+        ///  IncludeCategory - boolean flag indicates if Category should be part of logged message.
+        ///  LogLevels - category-to-LogLevel mapping which indicates minimum LogLevel for a category.
+        /// </summary>
+        /// <param name="configuration"></param>
+        /// <param name="loggingSectionName"></param>
+        [CLSCompliant(false)] // https://github.com/aspnet/Logging/issues/500
+        public LambdaLoggerOptions(IConfiguration configuration, string loggingSectionName)
+            : this()
+        {
+            // Input validation
+            if (configuration == null)
+            {
+                throw new ArgumentNullException(nameof(configuration));
+            }
+            if (string.IsNullOrEmpty(loggingSectionName))
+            {
+                throw new ArgumentNullException(nameof(loggingSectionName));
+            }
+            var loggerConfiguration = configuration.GetSection(loggingSectionName);
+            if (loggerConfiguration == null)
+            {
+                throw new ArgumentOutOfRangeException(nameof(loggingSectionName), $"Unable to find section '{loggingSectionName}' in current configuration.");
+            }
+
+            // Parse settings
+
+            if (TryGetString(loggerConfiguration, INCLUDE_CATEGORY_KEY, out string includeCategoryString))
+            {
+                IncludeCategory = bool.Parse(includeCategoryString);
+            }
+
+            if (TryGetString(loggerConfiguration, INCLUDE_LOG_LEVEL_KEY, out string includeLogLevelString))
+            {
+                IncludeLogLevel = bool.Parse(includeLogLevelString);
+            }
+                
+            if (TryGetString(loggerConfiguration, INCLUDE_EXCEPTION_KEY, out string includeExceptionString))
+            {
+                IncludeException = bool.Parse(includeExceptionString);
+            }
+                
+            if (TryGetString(loggerConfiguration, INCLUDE_EVENT_ID_KEY, out string includeEventIdString))
+            {
+                IncludeEventId = bool.Parse(includeEventIdString);
+            }
+
+            if (TryGetString(loggerConfiguration, INCLUDE_NEWLINE_KEY, out string includeNewlineString))
+            {
+                IncludeNewline = bool.Parse(includeNewlineString);
+            }
+
+            if (TryGetSection(loggerConfiguration, LOG_LEVEL_KEY, out IConfiguration logLevelsSection))
+            {
+                Filter = CreateFilter(logLevelsSection);
+            }
+
+            if (TryGetString(loggerConfiguration, INCLUDE_SCOPES_KEY, out string includeScopesString))
+            {
+                IncludeScopes = bool.Parse(includeScopesString);
+            }
+        }
+
+        // Retrieves configuration value for key, if one exists
+        private static bool TryGetString(IConfiguration configuration, string key, out string value)
+        {
+            value = configuration[key];
+            return (value != null);
+        }
+        // Retrieves configuration section for key, if one exists
+        private static bool TryGetSection(IConfiguration configuration, string key, out IConfiguration value)
+        {
+            value = configuration.GetSection(key);
+            return (value != null);
+        }
+        // Creates filter for log levels section
+        private static Func<string, LogLevel, bool> CreateFilter(IConfiguration logLevelsSection)
+        {
+            // Empty section means log everything
+            var logLevels = logLevelsSection.GetChildren().ToList();
+            if (logLevels.Count == 0)
+            {
+                return null;
+            }
+
+            // Populate mapping of category to LogLevel
+            var logLevelsMapping = new Dictionary<string, LogLevel>(StringComparer.Ordinal);
+            var wildcardLogLevelsMapping = new Dictionary<string, LogLevel>(StringComparer.Ordinal);
+            foreach (var logLevel in logLevels)
+            {
+                var category = logLevel.Key;
+                var minLevelValue = logLevel.Value;
+                LogLevel minLevel;
+                if (!Enum.TryParse(minLevelValue, out minLevel))
+                {
+                    throw new InvalidCastException($"Unable to convert level '{minLevelValue}' for category '{category}' to LogLevel.");
+                }
+
+                if (category.Contains("*"))
+                {
+                    var wildcardCount = category.Count(x => x == '*');
+                    // Only 1 wildcard is supported
+                    if (wildcardCount > 1)
+                    {
+                        throw new ArgumentOutOfRangeException($"Category '{category}' is invalid - only 1 wildcard is supported in a category.");
+                    }
+
+                    var wildcardLocation = category.IndexOf('*');
+                    // Wildcards are only supported at the end of a Category name!
+                    if (wildcardLocation != category.Length - 1)
+                    {
+                        throw new ArgumentException($"Category '{category}' is invalid - wilcards are only supported at the end of a category.");
+                    }
+
+                    var trimmedCategory = category.TrimEnd('*');
+                    wildcardLogLevelsMapping[trimmedCategory] = minLevel;
+                }
+                else
+                {
+                    logLevelsMapping[category] = minLevel;
+                }
+            }
+
+            // Extract a reverse sorted list of wildcard categories.  This allows us to quickly search for most specific match
+            // to least specific.
+            var wildcardCategories = wildcardLogLevelsMapping.Keys.OrderByDescending(x => x).ToList();
+
+            // Filter lambda that examines mapping
+            return (string category, LogLevel logLevel) =>
+            {
+                LogLevel minLevel;
+
+                // Exact match takes priority
+                if (logLevelsMapping.TryGetValue(category, out minLevel))
+                {
+                    return (logLevel >= minLevel);
+                }
+                else
+                {
+                    // Find the most specific wildcard category that matches the logger category
+                    var matchedCategory = wildcardCategories.FirstOrDefault(filterCategory => category.StartsWith(filterCategory));
+                    if (matchedCategory != null)
+                    {
+                        minLevel = wildcardLogLevelsMapping[matchedCategory];
+                        return (logLevel >= minLevel);
+                    }
+                    else
+                    {
+                        // If no log filters then default to logging the log message.
+                        return true;
+                    }
+                }
+            };
+        }
+    }
+}